#! /usr/bin/env ruby
require 'orogen'
require 'optparse'
require 'pathname'

# Disable typelib plugin loading
Typelib.load_type_plugins = false

DEFAULT_TRANSPORTS = %w{corba typelib mqueue}

typekit = Orocos::Generation::Typekit.new
typekit_loader = Orocos::Generation::Project.new

transports = DEFAULT_TRANSPORTS.dup.to_set

parser = OptionParser.new do |opt|
    available_transports = Orocos::Generation::Typekit.plugins.keys
    available_transports.delete('type_info')
    available_transports = available_transports.sort.join(", ")
    opt.banner = <<-EOF
usage: typegen [--transports=NAME1,NAME2] [--output output_dir] [--import=LIBRARY,TYPEKIT] name inputs
this installation of typegen knows the following transports: #{available_transports}
    EOF

    opt.on('-i LIBRARY', '--import=LIBRARY', String, "a library or typekit to get headers and/or types from, using its pkg-config name") do |name|
        begin
            pkg = Utilrb::PkgConfig.new(name)
            if !pkg.typelist.empty?
                typekit = typekit_loader.load_typekit(name)
                typekit.using_typekit(typekit)
            else
                typekit.using_library(pkg)
            end
        rescue Utilrb::PkgConfig::NotFound
            STDERR.puts "#{name} cannot be found by pkg-config"
            exit(1)
        end
    end

<<<<<<< HEAD
    opt.on('--no-transports=NAME1,NAME2', String, "list of transports to disable (by default, #{DEFAULT_TRANSPORTS.join(", ")} are enabled)") do |transports|
        if !transports
            raise OptionParser::MissingArgument
        end
        transports.split(',').each do |name|
=======
    opt.on('-n NAME1,NAME1', '--notransports=NAME1,NAME2', String, "list of transports to disable (by default, #{DEFAULT_TRANSPORTS.join(", ")} are enabled)") do |notransports|
        notransports.split(',').each do |name|
>>>>>>> f7ba5c06
            transports.delete(name)
        end
    end

    opt.on('-t NAME1,NAME2', '--transports=NAME1,NAME2', String, "list of transports to enable only (by default, #{DEFAULT_TRANSPORTS.join(", ")} are enabled)") do |onlytransports|
        transports.clear
        onlytransports.split(',').each do |name|
            transports << name
        end
    end

    opt.on('-o DIR', '--output DIR', String, "the directory to which the generated typekit should be written") do |dir|
        typekit.automatic_dir = File.expand_path(dir)
    end
    opt.on("-v", "--verbose") { Orocos::Generation.logger.level = Logger::INFO }
    opt.on("-d", "--debug")   { Orocos::Generation.logger.level = Logger::DEBUG }
    opt.on('--help') do
        puts opt
        exit(0)
    end
end

original_options = ARGV.dup
begin
    remaining = parser.parse(ARGV)
rescue OptionParser::ParseError => e
    puts e.message
    exit(1)
end

if remaining.size < 2
    puts parser
    exit(1)
end

typekit.name      = remaining.shift
if !typekit.automatic_dir
    typekit.automatic_dir = typekit.name
end
Orocos::Generation.generation_directory = Dir.pwd
Orocos::Generation.relative_generation_directory = Pathname.new(Dir.pwd).relative_path_from(Pathname.new(typekit.automatic_dir))
Orocos::Generation.command_line_options = original_options
transports.each do |transport_name|
    typekit.enable_plugin(transport_name)
end

remaining.each do |path|
    if File.directory?(path)
        typekit.user_dir ||= File.expand_path(path)
        typekit.base_dir ||= typekit.user_dir
        Find.find(path) do |file|
            if path !~ /Typekit/ && File.file?(file)
                typekit.load(file)
            end
        end
    elsif File.file?(path)
        typekit.user_dir ||= File.dirname(File.expand_path(path))
        typekit.base_dir ||= File.dirname(typekit.user_dir)
        typekit.load(path)
    else
        STDERR.puts "#{path} is neither a file nor a directory"
    end
end

typekit.automatic_dir ||=
    File.join(typekit.base_dir, 'typekit')

typekit.generate
<|MERGE_RESOLUTION|>--- conflicted
+++ resolved
@@ -37,16 +37,8 @@
         end
     end
 
-<<<<<<< HEAD
-    opt.on('--no-transports=NAME1,NAME2', String, "list of transports to disable (by default, #{DEFAULT_TRANSPORTS.join(", ")} are enabled)") do |transports|
-        if !transports
-            raise OptionParser::MissingArgument
-        end
-        transports.split(',').each do |name|
-=======
     opt.on('-n NAME1,NAME1', '--notransports=NAME1,NAME2', String, "list of transports to disable (by default, #{DEFAULT_TRANSPORTS.join(", ")} are enabled)") do |notransports|
         notransports.split(',').each do |name|
->>>>>>> f7ba5c06
             transports.delete(name)
         end
     end
