--- conflicted
+++ resolved
@@ -134,22 +134,8 @@
 
 bool test_base_types()
 {
-<<<<<<< HEAD
-    log().setLogLevel( Logger::Debug );
-    RTT::Toolkit::Import( simple::Toolkit );
-
-    TypeInfoRepository::shared_ptr ti = TypeInfoRepository::Instance();
-
-    TypeInfo* type = ti->type("/Test/BaseTypes");
-    if (! type)
-    {
-	cerr << "cannot find /Test/BaseTypes in the type info repository" << endl;
-	return 1;
-    }
-=======
     cerr << "Test handling of BaseTypes" << endl;
     TypeInfo* type = assert_typeinfo_is_available("/Test/BaseTypes");
->>>>>>> 9d120795
 
     // Create a structure of type Test::BaseTypes, inject it into Orocos and check
     // that it is able to generate a XML representation of it
