require 'orogen/test'

class TC_GenerationToolkit < Test::Unit::TestCase
    include Orocos::Generation::Test

    def test_orocos_type_equivalence
	registry = Typelib::Registry.new

	assert_equal(registry.get('int'), registry.orocos_equivalent(registry.get('int32_t')))
	assert_equal(registry.get('unsigned int'), registry.orocos_equivalent(registry.get('uint32_t')))
	assert_equal(registry.get('int'), registry.orocos_equivalent(registry.get('int16_t')))
	assert_equal(registry.get('unsigned int'), registry.orocos_equivalent(registry.get('uint16_t')))
	assert_equal(registry.get('int'), registry.orocos_equivalent(registry.get('short')))
	assert_equal(registry.get('unsigned int'), registry.orocos_equivalent(registry.get('unsigned short')))

	assert_raises(TypeError) { registry.orocos_equivalent(registry.get('int64_t')) }
    end

    def test_toolkit_load
	component = Component.new
        component.name 'test_toolkit_load'

        # Load a file with errors
        assert_raises(ArgumentError) do
            component.toolkit do
                load File.join(TEST_DATA_DIR, 'exists')
            end
        end

        # Load a file that does not exist
        assert_raises(ArgumentError) do
            component.toolkit do
                load 'does_not_exist.h'
            end
        end
    end

    def check_output_file(basedir, name)
        output   = File.read(File.join(prefix_directory, name))
        expected = File.read(File.join(TEST_DATA_DIR, basedir, name))
        assert_equal(expected, output)
    end

    def test_opaque(with_corba = true)
        build_test_component('modules/toolkit_opaque', with_corba, "bin/test") do |cmake|
            cmake << "\nADD_DEFINITIONS(-DWITH_CORBA)" if with_corba
            cmake << "\nADD_EXECUTABLE(test test.cpp)"
            cmake << "\nTARGET_LINK_LIBRARIES(test opaque-toolkit-${OROCOS_TARGET})"
            cmake << "\nTARGET_LINK_LIBRARIES(test ${OROCOS_COMPONENT_LIBRARIES})"
            cmake << "\nINSTALL(TARGETS test RUNTIME DESTINATION bin)"
            cmake << "\n"
	end

        check_output_file('modules/toolkit_opaque', 'opaque.xml')
        check_output_file('modules/toolkit_opaque', 'opaque.cpf')
        check_output_file('modules/toolkit_opaque', 'composed_opaque.xml')
        check_output_file('modules/toolkit_opaque', 'composed_opaque.cpf')
        check_output_file('modules/toolkit_opaque', 'shared_ptr__opaque_type.xml')
        check_output_file('modules/toolkit_opaque', 'shared_ptr__opaque_type.cpf')
        check_output_file('modules/toolkit_opaque', 'shared_ptr__shared_ptr.xml')
        check_output_file('modules/toolkit_opaque', 'shared_ptr__shared_ptr.cpf')
        check_output_file('modules/toolkit_opaque', 'readonlypointer.xml')
        check_output_file('modules/toolkit_opaque', 'readonlypointer.cpf')
    end
    def test_opaque_without_corba; test_opaque(false) end

    def test_opaque_autodef(with_corba = true)
        build_test_component('modules/toolkit_autodef', with_corba)
    end

    def test_opaque_validation
        # First, check that the actual opaque module generates properly
        create_wc("modules/toolkit_opaque_validation_ok")
        FileUtils.rm_rf working_directory
        FileUtils.cp_r File.join(TEST_DATA_DIR, "modules/toolkit_opaque"), working_directory

        component = Component.new
        in_wc do
            component.load 'opaque.orogen'
            assert_nothing_raised { component.generate }
        end

        # Second, check that it fails if an invalid file is loaded
        create_wc("modules/toolkit_opaque_validation_fail")
        FileUtils.rm_rf working_directory
        FileUtils.cp_r File.join(TEST_DATA_DIR, "modules/toolkit_opaque"), working_directory

        component = Component.new
        in_wc do
            component.load 'opaque.orogen'
            component.toolkit.load File.join(TEST_DATA_DIR, 'opaque_invalid.h')
            assert_raises(NotImplementedError) { component.generate }
        end
    end

    def test_simple(with_corba = true)
        build_test_component('modules/toolkit_simple', with_corba, "bin/test") do |cmake|
            cmake << "ADD_DEFINITIONS(-DWITH_CORBA)\n" if with_corba
            cmake << <<-EOT
link_directories(${OrocosCORBA_LIBDIR} ${OrocosRTT_LIBDIR})
ADD_EXECUTABLE(test test.cpp)
TARGET_LINK_LIBRARIES(test simple-toolkit-${OROCOS_TARGET}
    simple-transport-corba-${OROCOS_TARGET})
TARGET_LINK_LIBRARIES(test ${OrocosRTT_LIBRARIES} ${OrocosCORBA_LIBRARIES})
INSTALL(TARGETS test RUNTIME DESTINATION bin)
            EOT
        end

<<<<<<< HEAD
        check_output_file('modules/toolkit_simple', 'simple.cpf')
        check_output_file('modules/toolkit_simple', 'simple.xml')

        # The simple.h header should be installed in orocos/toolkit/simple.h
        assert File.exists?( File.join(prefix_directory, "include", "orocos", "simple", "simple.h") )
=======
        check_output_file('modules/toolkit_simple', 'basic.cpf')
        check_output_file('modules/toolkit_simple', 'basic.xml')
        check_output_file('modules/toolkit_simple', 'simple_vector.cpf')
        check_output_file('modules/toolkit_simple', 'simple_vector.xml')
        check_output_file('modules/toolkit_simple', 'complex_vector.cpf')
        check_output_file('modules/toolkit_simple', 'complex_vector.xml')
        check_output_file('modules/toolkit_simple', 'complex_array.cpf')
        check_output_file('modules/toolkit_simple', 'complex_array.xml')
>>>>>>> 9d120795
    end
    def test_simple_without_corba; test_simple(false) end

    def test_dependencies(with_corba = true)
        # Install a fake library
        libprefix = File.join(prefix_directory, "libs/toolkit_dependencies_lib")
        FileUtils.mkdir_p File.join(libprefix, "include")
        FileUtils.mkdir_p File.join(libprefix, "lib", "pkgconfig")
        FileUtils.cp File.join(TEST_DATA_DIR, "modules", "toolkit_dependencies_lib", "tkdeps_lib.h"), File.join(libprefix, "include")
        File.open(File.join(libprefix, "lib", "pkgconfig", "tkdeps_lib.pc"), 'w') do |io|
            io << "Name: Blablabla\n"
            io << "Description: Blablabla\n"
            io << "Version: 0\n"
            io << "Cflags: -I#{libprefix}/include\n"
            io << "Libs: \n"
        end
        ENV['PKG_CONFIG_PATH'] += ":#{libprefix}/lib/pkgconfig"

        # Install the parent toolkit (the one that will be imported in the main
        # toolkit)
        build_test_component 'modules/toolkit_dependencies_parent', with_corba
        install
        ENV['PKG_CONFIG_PATH'] += ":" + File.join(prefix_directory, 'lib', 'pkgconfig')

        # And now the final one ...
        component = build_test_component('modules/toolkit_dependencies', with_corba)

        deps = component.toolkit.dependencies
        assert_equal ["tkdeps_lib", "tkdeps_parent-toolkit-gnulinux"], deps.to_a.map(&:name).sort
    end
    def test_dependencies_without_corba
        test_toolkit_dependencies(false)
    end
end
<|MERGE_RESOLUTION|>--- conflicted
+++ resolved
@@ -106,13 +106,9 @@
             EOT
         end
 
-<<<<<<< HEAD
-        check_output_file('modules/toolkit_simple', 'simple.cpf')
-        check_output_file('modules/toolkit_simple', 'simple.xml')
-
         # The simple.h header should be installed in orocos/toolkit/simple.h
         assert File.exists?( File.join(prefix_directory, "include", "orocos", "simple", "simple.h") )
-=======
+
         check_output_file('modules/toolkit_simple', 'basic.cpf')
         check_output_file('modules/toolkit_simple', 'basic.xml')
         check_output_file('modules/toolkit_simple', 'simple_vector.cpf')
@@ -121,7 +117,6 @@
         check_output_file('modules/toolkit_simple', 'complex_vector.xml')
         check_output_file('modules/toolkit_simple', 'complex_array.cpf')
         check_output_file('modules/toolkit_simple', 'complex_array.xml')
->>>>>>> 9d120795
     end
     def test_simple_without_corba; test_simple(false) end
 
