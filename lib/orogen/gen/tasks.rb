--- conflicted
+++ resolved
@@ -40,6 +40,7 @@
         # Module that is used to add code generation functionality to
         # Spec::Property
         module PropertyGeneration
+            include ConfigurationObjectGeneration
 
             def used_types; [type] end
 
@@ -64,6 +65,8 @@
         # Module that is used to add code generation functionality to
         # Spec::Attribute
         module AttributeGeneration
+            include ConfigurationObjectGeneration
+
             def used_types; [type] end
 
             def register_for_generation
@@ -906,30 +909,5 @@
                 add_base_member(kind, name).destructor(code, &block)
             end
 	end
-<<<<<<< HEAD
-=======
-
-        ConfigurationObject = Spec::ConfigurationObject
-        ConfigurationObject.include ConfigurationObjectGeneration
-        Attribute           = Spec::Attribute
-        Attribute.include AttributeGeneration
-        Property            = Spec::Property
-        Property.include PropertyGeneration
-
-        Operation           = Spec::Operation
-        Operation.include OperationGeneration
-
-        Port                = Spec::Port
-        Port.include PortGeneration
-        OutputPort          = Spec::OutputPort
-        OutputPort.include OutputPortGeneration
-        InputPort           = Spec::InputPort
-        InputPort.include InputPortGeneration
-        DynamicInputPort    = Spec::DynamicInputPort
-        DynamicOutputPort   = Spec::DynamicInputPort
-
-        TaskContext         = Spec::TaskContext
-        TaskContext.include TaskContextGeneration
->>>>>>> 1fb49011
     end
 end
