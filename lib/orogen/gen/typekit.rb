--- conflicted
+++ resolved
@@ -861,17 +861,10 @@
                         if template_arguments.size == 1
                             element_type = find_type(template_arguments[0], true)
                             if project
-<<<<<<< HEAD
-                                project.registry.define_container(container_name,
-                                                project.find_type(element_type.name, true), 0)
-                            end
-                            return registry.define_container(container_name, element_type, 0)
-=======
                                 project.registry.create_container(container_name,
                                                 project.find_type(element_type.name, true))
                             end
                             return registry.create_container(container_name, element_type)
->>>>>>> 7484466e
 
                         elsif project && type = project.registry.build(type_name)
                             while type.respond_to?(:deference)
