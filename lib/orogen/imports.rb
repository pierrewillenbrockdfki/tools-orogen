--- conflicted
+++ resolved
@@ -11,22 +11,17 @@
             def initialize(name, pkg, registry, typelist)
                 @name, @pkg, @registry, @typelist = name, pkg, registry, typelist
             end
-<<<<<<< HEAD
-            def includes?(type)
-                typename = if type.respond_to?(:name) then type.name
-                           else type.to_str
-                           end
-                typelist.include?(typename)
-=======
             def pkg_name
                 pkg.name
             end
             def pkg_corba_name
                 PkgConfig.new(pkg.name.gsub('toolkit', 'transport-corba')).name
             end
-            def includes?(name)
-                typelist.include?(name)
->>>>>>> 9d120795
+            def includes?(type)
+                typename = if type.respond_to?(:name) then type.name
+                           else type.to_str
+                           end
+                typelist.include?(typename)
             end
         end
 
