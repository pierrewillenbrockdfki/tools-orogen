module OroGen
    module Spec
        # Representation of a RTT operation. Instances of this object are
        # usually created through TaskContext#operation. The generated code will
        # expect the class implementation (user-visible part) to define one
        # method, to serve the call, with almost the same name that the method
        # itself.
        #
        # For instance, the following definition
        #   operation('MyMethod')
        #
        # will require the user-visible part to define
        #   [return value] myMethod([arguments]);
        #
        # (note that the first character of the method name has been set to
        # lowercase to generate the C++ method name)
        #
        # The argument list of the C++ method (the first one) can be defined
        # using Callable#argument. Its return type by using #returns. The
        # default method signature is no return type (i.e. void) and no
        # arguments.
        #
        # The name of the C++ method can be changed #method_name.
        #
        # For instance,
        #   operation('MyMethod').
        #     argument('x', 'double', 'the target X value').
        #     argument('y', 'double', 'the target Y value').
        #     method_name('move').
        #     returns('double')
        #
        # will require the user-visible part to define
        #   double move(double x, double y);
	class Operation
	    # The TaskContext instance this operation is part of
	    attr_reader :task
	    # The operation name
	    attr_reader :name
            # True if this operation runs its associated C++ method in caller
            # thread (default is false)
            #
            # See also #runs_in_caller_thread and #runs_in_callee_thread
            attr_reader :in_caller_thread

            RTT_ARGUMENT_COUNT_LIMIT = 4

	    def initialize(task, name)
                name = name.to_s
		if name !~ /^\w+$/
                    raise ArgumentError, "#{self.class.name.downcase} names need to be valid C++ identifiers, i.e. contain only alphanumeric characters and _ (got #{name})"
		end

		@task = task
		@name = name
                @return_type = [nil, 'void', ""]
		@arguments = []
                @in_caller_thread = false
                @doc = nil

                super()
	    end

            # Declares that the C++ method associated with this operation should
            # be executed in the caller thread (default is callee thread)
            #
            # See also #runs_in_callee_thread and #in_caller_thread
            def runs_in_caller_thread
                @in_caller_thread = true
                self
            end

            # Declares that the C++ method associated with this operation should
            # be executed in the caller thread
            #
            # See also #runs_in_callee_thread and #in_caller_thread
            def runs_in_callee_thread
                @in_caller_thread = false
                self
            end

	    # call-seq:
	    #	doc new_doc -> self
            #	doc ->  current_doc
	    #
	    # Gets/sets a string describing this object
	    dsl_attribute(:doc) { |value| value.to_s }

	    # The set of arguments of this operation, as an array of [name, type,
	    # doc] elements. The +type+ objects are Typelib::Type instances.
            # 
            # See #argument
	    attr_reader :arguments

            # This version of find_interface_type returns both a Typelib::Type object and
            # a normalized version for +name+. It does accept const and
            # reference qualifiers in +name+.
            def find_interface_type(qualified_type)
<<<<<<< HEAD
                type_name = OroGen.unqualified_cxx_type(qualified_type)
                typelib_type_name = ::Typelib::GCCXMLLoader.cxx_to_typelib(type_name)
		type      = task.project.find_interface_type(typelib_type_name)
                OroGen.validate_toplevel_type(type)
=======
                if qualified_type.respond_to?(:name)
                    qualified_type = qualified_type.name
                end
                type_name = Orocos::Generation.unqualified_cxx_type(qualified_type)
		type      = task.project.find_interface_type(type_name)
                Orocos.validate_toplevel_type(type)
>>>>>>> b0c55a10
                return type, qualified_type.gsub(type_name, type.cxx_name)
            end

            # Defines the next argument of this operation. +name+ is the argument
            # name and +type+ is either the type name as a string, or a
            # Typelib::Type object. In both cases, the required type must be
            # defined in the component, either because it is part of its own
            # typekit or because it has been imported by a
            # Component#load_typekit call.
            #
            # Note that Orocos::RTT does not support having more than 4
            # arguments for an operation, and trying that will therefore raise an
            # error
	    def argument(name, qualified_type, doc = "")
                if arguments.size >= RTT_ARGUMENT_COUNT_LIMIT
                    raise ArgumentError, "Orocos does not support having more than #{RTT_ARGUMENT_COUNT_LIMIT} arguments for an operation"
                end

                type, qualified_type = find_interface_type(qualified_type)
		arguments << [name, type, doc, qualified_type]
		self
	    end

            # Shortcut for #arg
            def arg(*args, &block)
                argument(*args, &block)
            end

	    # The return type of this operation, as a [type_object,
            # qualified_cxx_type] pair.
            #
            # See #returns
	    attr_reader :return_type

            # Sets the return type for this operation. +type+ can either be the
            # type name or a Typelib::Type object. In both cases, the required
            # type must be defined in the component, either because it is part
            # of its own typekit or because it has been imported by a
            # Component#load_typekit call.
	    def returns(type, doc = "")
                @return_type =
                    if type
                        type, qualified_type = find_interface_type(type)
                        [type, qualified_type, doc]
                    else [nil, 'void', doc]
                    end

		self
	    end

            # Returns true if this operation's signature is not void
            def has_return_value?
                !!@return_type.first
            end

            def pretty_print(pp)
                pp.text name
                pp.nest(2) do
                    if !self.doc
                        pp.breakable
                        pp.text self.doc
                    end
                    if !self.return_type[2].empty?
                        pp.breakable
                        pp.text "Returns: #{self.return_type[2]}"
                    end
                    arguments.map do |name, type, doc, qualified_type|
                        pp.breakable
                        pp.text "#{name}: #{doc}"
                    end
                end
            end

            attr_predicate :hidden?, true
            # Converts this model into a representation that can be fed to e.g.
            # a JSON dump, that is a hash with pure ruby key / values.
            #
            # The generated hash has the following keys:
            #
            #     name: the operation name
            #     returns: the operation return type. It is not present if the
            #       operation does not return anything
            #         type: the return type as marshalled with
            #           Typelib::Type#to_h
            #         doc: the return type documentation
            #
            #     arguments: the list of arguments as an array of
            #         name: the argument name
            #         type: the argument type as marshalled with
            #           Typelib::Type#to_h
            #         doc: the argument documentation
            #
            # @return [Hash]
            def to_h
                result = Hash[name: name, doc: doc]
                if has_return_value?
                    result[:returns] = Hash[type: self.return_type[0].to_h, doc: self.return_type[2]]
                end
                result[:arguments] = arguments.map do |name, type, doc, qualified_type|
                    Hash[name: name, type: type.to_h, doc: doc]
                end
                result
            end
	end
    end
end

<|MERGE_RESOLUTION|>--- conflicted
+++ resolved
@@ -95,19 +95,13 @@
             # a normalized version for +name+. It does accept const and
             # reference qualifiers in +name+.
             def find_interface_type(qualified_type)
-<<<<<<< HEAD
+                if qualified_type.respond_to?(:name)
+                    qualified_type = qualified_type.name
+                end
                 type_name = OroGen.unqualified_cxx_type(qualified_type)
                 typelib_type_name = ::Typelib::GCCXMLLoader.cxx_to_typelib(type_name)
 		type      = task.project.find_interface_type(typelib_type_name)
                 OroGen.validate_toplevel_type(type)
-=======
-                if qualified_type.respond_to?(:name)
-                    qualified_type = qualified_type.name
-                end
-                type_name = Orocos::Generation.unqualified_cxx_type(qualified_type)
-		type      = task.project.find_interface_type(type_name)
-                Orocos.validate_toplevel_type(type)
->>>>>>> b0c55a10
                 return type, qualified_type.gsub(type_name, type.cxx_name)
             end
 
