--- conflicted
+++ resolved
@@ -18,15 +18,9 @@
             def dynamic?; !!@setter_operation end
 
             # An operation that can be used to set the property. This is non-nil
-<<<<<<< HEAD
-            # only for dynamic properties
-            #
-            # @return [Operation]
-=======
             # only for dynamic properties. 
             # 
             # @return [Orocos::Spec::Operation]
->>>>>>> 1fb49011
             attr_accessor :setter_operation
 
             # The name of the type this property is using, for consistency with
