--- conflicted
+++ resolved
@@ -219,13 +219,6 @@
                 def ros_cxx_type(type, do_unboxing = true)
                     if type < Typelib::EnumType
                         "boost::int32_t"
-<<<<<<< HEAD
-=======
-		    elsif type.name == '/std/string'
-			"std::string"
-                    elsif type < Typelib::ArrayType || type < Typelib::ContainerType
-                        "std::vector< #{ros_cxx_type(type.deference, do_unboxing)} >"
->>>>>>> 0299b8de
                     elsif type < Typelib::NumericType
                         if type.integer?
                             "boost::#{type.name[1..-1]}"
