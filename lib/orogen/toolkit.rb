--- conflicted
+++ resolved
@@ -1277,7 +1277,6 @@
 		end
 	    end
 
-<<<<<<< HEAD
             # Returns the set of type names defined in this toolkit. This is
             # different from self_types, as it returns a set of type names (i.e.
             # strings), and also because it includes the aliases defined by the
@@ -1292,25 +1291,6 @@
 		end
                 generated_types
             end
-=======
-	    def generate
-		toolkit = self
-
-                # Generate the state enumeration types for each of the task
-                # contexts, and load it
-                if component.tasks.any?(&:extended_state_support?)
-                    state_types = Generation.render_template "tasks", "TaskStates.hpp", binding
-                    Generation.save_automatic "tasks", "#{component.name}TaskStates.hpp", state_types
-                    load File.join(AUTOMATIC_AREA_NAME, "tasks", "#{component.name}TaskStates.hpp")
-                end
-
-		# Remove all unneeded types from imported toolkits
-		registry = self.registry.
-		    minimal(preloaded_registry).
-		    minimal(component.rtt_registry)
-		registry = component.used_toolkits.
-		    inject(registry) { |reg, tk| reg.minimal(tk.registry) }
->>>>>>> 6f97e8e0
 
             # Returns the set of types that are specifically handled by this
             # toolkit
@@ -1323,7 +1303,6 @@
                 generated_types
             end
 
-<<<<<<< HEAD
             # Helper method that returns the code needed to get an
             # +intermediate+ variable of the right type, containing the data in
             # +value+.
@@ -1346,10 +1325,6 @@
                     "#{indent}    intermediate.release();\n"
                 end
             end
-=======
-		issue_warnings(generated_types, registry)
-                handle_opaques_generation(generated_types, registry)
->>>>>>> 6f97e8e0
 
 	    def generate
 		toolkit = self
@@ -1462,6 +1437,15 @@
 		Generation.save_automatic("toolkit", "#{component.name}ToolkitTypes.hpp", type_header)
 		pkg_config = Generation.render_template 'toolkit/toolkit.pc', binding
 		Generation.save_automatic("toolkit", "#{component.name}-toolkit.pc.in", pkg_config)
+
+                # Generate the state enumeration types for each of the task
+                # contexts, and load it
+                if component.tasks.any?(&:extended_state_support?)
+                    state_types = Generation.render_template "tasks", "TaskStates.hpp", binding
+                    Generation.save_automatic "tasks", "#{component.name}TaskStates.hpp", state_types
+                    load File.join(AUTOMATIC_AREA_NAME, "tasks", "#{component.name}TaskStates.hpp")
+                end
+
 
                 if corba_enabled?
                     corba_hpp = Generation.render_template "toolkit/ToolkitCorba.hpp", binding
