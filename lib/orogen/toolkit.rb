--- conflicted
+++ resolved
@@ -26,7 +26,19 @@
             index_var_stack.pop
         end
 
-<<<<<<< HEAD
+	def self.from_orocos_decomposition(toolkit, result, path, indent = "    ")
+            if opaque?
+                property_name = path[1..-1]
+                result << indent << "{ PropertyBag const& inner_bag = bag.getProperty<PropertyBag>(\"#{property_name}\")->value();\n"
+                result << indent << "   #{cxx_name}TypeInfo::doCompose(inner_bag, out#{path});\n"
+                result << indent << "}"
+            else
+                orocos_type = registry.orocos_equivalent(self).cxx_name
+                property_name = path[1..-1]
+                result << indent << "out#{path} = bag.getProperty<#{orocos_type}>(\"#{property_name}\")->get();"
+            end
+	end
+
 	def self.to_orocos_decomposition(toolkit, result, path, indent = "    ")
             if opaque?
                 result << indent << "{ PropertyBag inner_bag(\"#{full_name}\");\n"
@@ -34,11 +46,9 @@
                 property_name = path[1..-1]
                 result << indent << "   Property<PropertyBag>* temp_property = new Property<PropertyBag>(\"#{property_name}\", \"\", inner_bag);\n"
                 result << indent << "   target_bag.add(temp_property);\n"
-                result << indent << "   flattenPropertyBag(target_bag, \".\");\n"
-                result << indent << "   target_bag.removeProperty(temp_property);\n"
                 result << indent << "}"
             else
-                orocos_type = registry.orocos_equivalent(self).basename
+                orocos_type = registry.orocos_equivalent(self).cxx_name
                 property_name = path[1..-1]
                 result << indent << "target_bag.add( new Property<#{orocos_type}>(\"#{property_name}\", \"\", value#{path}) );"
             end
@@ -50,22 +60,6 @@
             else
                 result << indent << "result#{path} = value#{path};"
             end
-=======
-	def self.to_orocos_decomposition(result, path, indent = "    ")
-            orocos_type = registry.orocos_equivalent(self).cxx_name
-            property_name = path[1..-1]
-            result << indent << "target_bag.add( new Property<#{orocos_type}>(\"#{property_name}\", \"\", value#{path}) );"
-	end
-
-	def self.from_orocos_decomposition(result, path, indent = "    ")
-            orocos_type = registry.orocos_equivalent(self).cxx_name
-            property_name = path[1..-1]
-            result << indent << "out#{path} = bag.getProperty<#{orocos_type}>(\"#{property_name}\")->get();"
-	end
-
-	def self.code_to_corba(result, path = "", indent = "    ")
-            result << indent << "result#{path} = value#{path};"
->>>>>>> e6866a04
 	end
 	def self.code_from_corba(toolkit, result, path = "", indent = "    ")
             if opaque?
@@ -74,17 +68,10 @@
                 result << indent << "result#{path} = value#{path};"
             end
 	end
-<<<<<<< HEAD
-	def self.to_orocos_composition(toolkit)
-	end
         def self.to_ostream(toolkit, result, path, indent)
-            result << indent << "io << data#{path};"
-=======
-        def self.to_ostream(result, path, indent)
             orocos_type = registry.orocos_equivalent(self).cxx_name
             property_name = path[1..-1]
             result << indent << "io << static_cast<#{orocos_type}>(data#{path});"
->>>>>>> e6866a04
         end
     end
 
@@ -133,11 +120,7 @@
                 end
             end
 	end
-<<<<<<< HEAD
-	def self.to_orocos_composition(toolkit)
-=======
-	def self.from_orocos_decomposition(result, path, indent = "    ")
->>>>>>> e6866a04
+	def self.from_orocos_decomposition(toolkit, result, path, indent = "    ")
 	end
         def self.to_ostream(toolkit, result, path, indent)
             collection_iteration(:data, result, path, indent) do |element_type|
@@ -229,17 +212,8 @@
 	    convertion_code_helper(:to_orocos_decomposition, toolkit, result, path, indent)
 	    result
 	end
-<<<<<<< HEAD
 	def self.code_to_corba(toolkit, result, path = "", indent = "    ")
 	    convertion_code_helper(:code_to_corba, toolkit, result, path, indent)
-=======
-	def self.from_orocos_decomposition(result, path, indent = "    ")
-	    convertion_code_helper(:from_orocos_decomposition, result, path, indent)
-	    result
-	end
-	def self.code_to_corba(result, path = "", indent = "    ")
-	    convertion_code_helper(:code_to_corba, result, path, indent)
->>>>>>> e6866a04
 	    result
 	end
 	def self.code_from_corba(toolkit, result, path = "", indent = "    ")
@@ -247,14 +221,12 @@
 	    result
 	end
 
-<<<<<<< HEAD
-	def self.to_orocos_composition(toolkit)
+	def self.from_orocos_decomposition(toolkit, result, path, indent = "    ")
+	    convertion_code_helper(:from_orocos_decomposition, result, path, indent)
+	    result
 	end
 
         def self.to_ostream(toolkit, result, path, indent)
-=======
-        def self.to_ostream(result, path, indent)
->>>>>>> e6866a04
             result << indent << "io << \"{ \";\n"
 
             first_field = true
@@ -273,24 +245,15 @@
     class ArrayType
         def self.corba_name; raise NotImplementedError end
 
-<<<<<<< HEAD
 	def self.convertion_code_helper(method, toolkit, result, path, indent)
-            allocate_index do |index_var|
-                result << indent << "for (int #{index_var} = 0; #{index_var} < #{length}; ++#{index_var}) {\n" 
-                deference.send(method, toolkit, result, path + "[#{index_var}]", indent + "    ") << "\n"
-                result << indent << "}"
-=======
-	def self.convertion_code_helper(method, result, path, indent)
 	    length.times do |i|
                 deference.send(method, result, path + "[#{i}]", indent + "    ") << "\n"
->>>>>>> e6866a04
             end
 	    result
 	end
 	def self.to_orocos_decomposition(toolkit, result, path, indent = "    ")
 	    convertion_code_helper(:to_orocos_decomposition, toolkit, result, path, indent)
 	end
-<<<<<<< HEAD
 	def self.code_to_corba(toolkit, result, path = "", indent = "    ")
 	    convertion_code_helper(:code_to_corba, toolkit, result, path, indent)
 	end
@@ -298,19 +261,8 @@
 	    convertion_code_helper(:code_from_corba, toolkit, result, path, indent)
 	end
 
-	def self.to_orocos_composition(toolkit)
-=======
-	def self.from_orocos_decomposition(result, path, indent = "    ")
+	def self.from_orocos_decomposition(toolkit, result, path, indent = "    ")
 	    convertion_code_helper(:from_orocos_decomposition, result, path, indent)
-	end
-
-	def self.code_to_corba(result, path = "", indent = "    ")
-	    convertion_code_helper(:code_to_corba, result, path, indent)
-	end
-	def self.code_from_corba(result, path = "", indent = "    ")
-	    convertion_code_helper(:code_from_corba, result, path, indent)
-            result
->>>>>>> e6866a04
 	end
 
         def self.to_ostream(toolkit, result, path, indent)
@@ -484,12 +436,8 @@
                 component.used_task_libraries.each do |pkg|
                     options[:include] << pkg.includedir
                 end
-<<<<<<< HEAD
-
-		file_registry.import(file, 'c', options)
-=======
+
 		file_registry.import(cpp_source.path, 'c', options)
->>>>>>> e6866a04
 
                 registry.merge(file_registry)
                 preloaded_registry.merge(file_registry) if preload
