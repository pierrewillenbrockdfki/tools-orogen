--- conflicted
+++ resolved
@@ -330,11 +330,7 @@
                 if Utilrb::PkgConfig.has_package?("#{name}-typekit-#{orocos_target}")
                     using_typekit name
                 else
-<<<<<<< HEAD
-                    typekit(true).load name
-=======
-                    toolkit(true).load name, false, true, *args
->>>>>>> 9acf1987
+                    typekit(true).load name, false, true, *args
                 end
             end
 
@@ -351,19 +347,13 @@
 		    return
 		end
 
-<<<<<<< HEAD
                 typekit = load_typekit(name)
 		used_typekits << typekit
                 if ours = self.typekit
                     ours.using_typekit(typekit)
                 end
                 registry.merge(typekit.registry)
-=======
-                toolkit = load_toolkit(name)
-		used_toolkits << toolkit
-                registry.merge(toolkit.registry)
-                toolkit
->>>>>>> 9acf1987
+                typekit
 	    end
 
             # A Typelib::Registry object defining all the types that are defined
@@ -677,9 +667,8 @@
                 if create.nil?
                     create = true if block_given?
                 end
-<<<<<<< HEAD
-                if create
-                    @typekit ||= Typekit.new(self)
+                if create && !@typekit
+                    @typekit = Typekit.new(self)
 
                     # Initialize the typekit's include_dirs set
                     if base_dir
@@ -697,10 +686,6 @@
                     used_typekits.each do |tk|
                         typekit.using_typekit(tk)
                     end
-=======
-                if create && !@toolkit
-                    @toolkit = Toolkit.new(self)
->>>>>>> 9acf1987
                 end
 
 		if !block_given?
