require 'typelib'
require 'tempfile'
require 'find'
require 'orocos/generation/base'

module Typelib
    class Type
        def self.cxx_name(fullname = true)
            full_name('::', fullname).gsub("<::", "<")
        end
        def self.corba_name
            cxx_name
        end

        @@index_var_stack = Array.new
        def self.index_var_stack; @@index_var_stack end
        def self.allocate_index
            index_var_stack.push "i#{index_var_stack.size}"
            yield(index_var_stack.last)
        ensure
            index_var_stack.pop
        end

        def self.collection_iteration(varname, result, path, indent)
            if name =~ /^([^<]+)<(.*)>$/
                collection_name, element_type = $1, $2
                element_type = registry.build(element_type)

                result << "#{indent}for(#{cxx_name}::const_iterator it = #{varname}#{path}.begin(); it != #{varname}#{path}.end(); ++it)\n"
                result << "#{indent}{\n"
                yield(element_type)
                result << "#{indent}}\n"
            else
                raise "unsupported opaque type #{name}"
            end
        end

	def self.to_orocos_decomposition(result, path, indent = "    ")
            if opaque?
                # This whole thing is a hack. Currently vector<>, set<> and
                # map<> are parsed as opaque type by the C loader of typelib.
                # We parse it back here to actually handle those types
                collection_iteration(:value, result, path, indent) do |element_type|
                    result << "#{indent}  #{element_type.cxx_name} const& value = *it;\n"
                    element_type.to_orocos_decomposition(result, "", indent + "  ") << "\n"
                end
            elsif self < EnumType
                property_name = path[1..-1]
                result << indent << "switch(value#{path}) {\n"
                keys.each do |name, _|
                    result << indent << "  case #{name}:\n"
                    result << indent << "    target_bag.add( new Property<std::string>(\"#{property_name}\", \"\", \"#{name}\") );\n"
                    result << indent << "    break;\n"
                end
                result << indent << "}\n"

            else
                orocos_type = registry.orocos_equivalent(self).basename
                property_name = path[1..-1]
                result << indent << "target_bag.add( new Property<#{orocos_type}>(\"#{property_name}\", \"\", value#{path}) );"
            end
	end

	def self.code_to_corba(result, path = "", indent = "    ")
            if opaque?
                # HACK see comment at the beginning of to_orocos_decomposition
                result << "#{indent}result#{path}.length(value#{path}.size());\n"
                allocate_index do |index_var|
                    result << "#{indent}int #{index_var} = 0;\n"
                    collection_iteration(:value, result, path, indent) do |element_type|
                        result << "#{indent}  #{element_type.cxx_name} const& value = *it;\n"
                        result << "#{indent}  CorbaType& real_result = result;\n"
                        result << "#{indent}  #{element_type.corba_name} result;\n"
                        element_type.code_to_corba(result, "", indent + "  ") << "\n";
                        result << "#{indent}  real_result#{path}[#{index_var}] = result;\n"
                        result << "#{indent}  ++#{index_var};\n"
                    end
                end
            else
                result << indent << "result#{path} = value#{path};"
            end
	end
	def self.code_from_corba(result, path = "", indent = "    ")
            if opaque?
                result << "#{indent}result#{path}.resize(value#{path}.length());\n"
                allocate_index do |index_var|
                    result << "#{indent}#{index_var} = 0;\n"
                    collection_iteration(:result, result, path, indent) do |element_type|
                        result << "#{indent}  CorbaType const& real_value = value;\n"
                        result << "#{indent}  #{element_type.corba_name} const& value = real_value#{path}[#{index_var}];\n"
                        result << "#{indent}  #{element_type.cxx_name} result;\n"
                        element_type.code_from_corba(result, "", indent + "  ") << "\n";
                        result << "#{indent}  ++#{index_var};\n"
                    end
                end
            else
                result << indent << "result#{path} = value#{path};"
            end
	end
	def self.to_orocos_composition
	end
        def self.to_ostream(result, path, indent)
            if opaque?
                collection_iteration(:data, result, path, indent) do |element_type|
                    result << "#{indent}  #{element_type.cxx_name} const& data = *it;\n"
                    element_type.to_ostream(result, "", indent + "  ") << "\n"
                    result << "#{indent}  io << \", \";\n"
                end
            elsif self < EnumType
                property_name = path[1..-1]
                result << indent << "switch(data#{path}) {\n"
                keys.each do |name, _|
                    result << indent << "  case #{name}:\n"
                    result << indent << "    io << \"#{name}\";\n"
                    result << indent << "    break;\n"
                end
                result << indent << "}\n"

            else
                result << indent << "io << data#{path};"
            end
        end
    end
    class CompoundType
        def self.corba_name
            "#{namespace('::')}Corba::#{basename.gsub('<::', '< ::')}"
        end
	def self.convertion_code_helper(method, result, path, indent)
	    each_field do |name, type|
		type.send(method, result, "#{path}.#{name}", indent) << "\n"
	    end
	end
	def self.to_orocos_decomposition(result, path, indent = "    ")
	    convertion_code_helper(:to_orocos_decomposition, result, path, indent)
	    result
	end
	def self.code_to_corba(result, path = "", indent = "    ")
	    convertion_code_helper(:code_to_corba, result, path, indent)
	    result
	end
	def self.code_from_corba(result, path = "", indent = "    ")
	    convertion_code_helper(:code_from_corba, result, path, indent)
	    result
	end

	def self.to_orocos_composition
	end

        def self.to_ostream(result, path, indent)
            result << indent << "io << \"{ \";\n"

            first_field = true
	    each_field do |name, type|
                unless first_field
                    result << "#{indent}  io << \", \";\n";
                end

                first_field = false
		result << "#{indent}  io << \"#{name} = \";\n"
                type.to_ostream(result, "#{path}.#{name}", indent + "  ") << "\n"
	    end
            result << indent << "io << \" }\";\n"
        end
    end
    class ArrayType
        def self.corba_name; raise NotImplementedError end

	def self.convertion_code_helper(method, result, path, indent)
<<<<<<< HEAD
	    result << indent << "for (int i = 0; i < #{length}; ++i) {\n" 
	    deference.send(method, result, path + "[i]", indent + "    ") << "\n"
	    result << indent << "}"
=======
            allocate_index do |index_var|
                result << indent << "for (int #{index_var} = 0; #{index_var} < #{length}; ++#{index_var}) {\n" 
                deference.send(method, result, path + "[#{index_var}]", indent + "    ") << "\n"
                result << indent << "}"
            end
>>>>>>> 7b1a6685
	end
	def self.to_orocos_decomposition(result, path, indent = "    ")
	    convertion_code_helper(:to_orocos_decomposition, result, path, indent)
	end
	def self.code_to_corba(result, path = "", indent = "    ")
	    convertion_code_helper(:code_to_corba, result, path, indent)
	end
	def self.code_from_corba(result, path = "", indent = "    ")
	    convertion_code_helper(:code_from_corba, result, path, indent)
	end

	def self.to_orocos_composition
	end

        def self.to_ostream(result, path, indent)
            result << indent << "io << \"[\\n\";\n"
            allocate_index do |index_var|
                result << indent << "for (int #{index_var} = 0; #{index_var} < #{length}; ++#{index_var}) {\n" 
                    deference.to_ostream(result, "#{path}[#{index_var}]", indent + "  ")
                    result << "#{indent}  if (#{index_var} != #{length - 1}) io << \", \";\n"
                result << indent << "}\n" 
            end
            result << indent << "io << \" ]\";\n"
        end
    end
    class Registry
	OROCOS_KNOWN_TYPES = ['char', 'int', 'unsigned int', 'float', 'double']
	OROCOS_KNOWN_CONVERTIONS = {
	    'short' => 'int',
	    'unsigned short' => 'unsigned int' }

	attr_reader :orocos_type_equivalence
	def build_orocos_type_equivalence
	    @orocos_type_equivalence = Hash.new

	    orocos_known_types = OROCOS_KNOWN_TYPES.map { |name| get(name) }
	    orocos_known_convertions = OROCOS_KNOWN_CONVERTIONS.map { |from, to| [get(from), get(to)] }
	    each_type do |type|
		next if type < CompoundType || type < ArrayType

		if eqv = orocos_known_types.find { |known_t| known_t == type }
		    orocos_type_equivalence[type] = eqv
		elsif eqv = orocos_known_convertions.find { |from_t, to_t| from_t == type }
		    orocos_type_equivalence[type] = eqv[1]
		end
	    end
	end

	def orocos_equivalent(user_type)
	    if !orocos_type_equivalence
		build_orocos_type_equivalence
	    end

	    if type = orocos_type_equivalence[user_type]
		type
            elsif type < EnumType
                get("/std/string")
            else
		raise TypeError, "#{user_type.name} does not have an equivalent in the Orocos RTT toolkit"
	    end
	end
    end
end

module Orocos
    module Generation
	class Toolkit
	    attr_reader :component
	    attr_reader :imports, :loads
	    attr_reader :registry
            attr_reader :preloaded_registry

	    dsl_attribute :blob_threshold do |value|
		value = Integer(value)
		if value == 0; nil
		else value
		end
	    end

	    dsl_attribute :name do |new|
		new = new.to_s
		if new !~ /^\w+$/
		    raise "toolkit names can only contain alphanumeric characters and _"
		end
		new
	    end

            # True if we are generating for Linux
            def linux?;     component.linux? end
            # True if we are generating for Xenomai
            def xenomai?;   component.xenomai? end

	    def initialize(component, name, &block)
		@component = component
		if name
		    self.name name
		end

                @internal_dependencies = []
		@corba_enabled = nil
		@imports, @loads = [], []
		@registry = Typelib::Registry.new
		@preloaded_registry = Typelib::Registry.new

		instance_eval(&block) if block_given?
	    end

            def preload(file)
                cpp_source = Tempfile.new("preload")

                cpp_source.puts "#include <#{file}>"
                cpp_source.flush

                puts cpp_source.path
                puts File.read(cpp_source.path)

                load(cpp_source.path, true)
            ensure
                cpp_source.close if cpp_source
            end

	    def load(file, preload = false)
		file = File.expand_path(file)
		if !File.file?(file)
		    raise ArgumentError, "no such file or directory #{file}"
		end

                file_registry = Typelib::Registry.new

                options = { :define => '__orogen' }
                options[:include] = []
                options[:include] << component.base_dir if component.base_dir
                component.used_libraries.each do |pkg|
                    options[:include] << pkg.includedir
                end
                component.used_task_libraries.each do |pkg|
                    options[:include] << pkg.includedir
                end
		file_registry.import(file, 'c', options)

                registry.merge(file_registry)

                preloaded_registry.merge(file_registry) if preload
		component.registry.merge(file_registry)

		loads << file
	    end

            # Packages defined in this component on which the toolkit should
            # depend. See #internal_dependency.
            attr_reader :internal_dependencies

            # Declare that the toolkit depends on a package defined inside this
            # component. The only effect is to make the generated .pc file depend
            # on the said package.
            def internal_dependency(name, version = nil)
                @internal_dependencies << [name, version]
            end

	    def import(other_toolkit)
		raise NotImplementedError
	    end

            # True if the CORBA-specific part of the toolkit should be enabled.
            # By default, it follows the setting in the component. You can a
            # per-toolkit specific setting by using #enable_corba and
            # #disable_corba
	    def corba_enabled?; @corba_enabled.nil? ? component.corba_enabled? : @corba_enabled end

            def enable_corba; @corba_enabled = true end
	    def disable_corba; @corba_enabled = false end

	    def to_code
		toolkit = self

                registry = self.registry.minimal(preloaded_registry)
		type_header = Generation.render_template('toolkit/types.hpp', binding)

		generated_types = []
		registry.each_type do |type|
		    if type < Typelib::CompoundType && !component.used_toolkits.any? { |_, r| r.get(type.name) }
			generated_types << type
		    end
		end

		if corba_enabled?
		    corba  = Generation.render_template 'toolkit/corba.hpp', binding
		    idl    = Orocos::Generation.render_template "toolkit/corba.idl", binding
		end
		header = Orocos::Generation.render_template "toolkit/header.hpp", binding
		namespace = '/'
		source = Orocos::Generation.render_template "toolkit/toolkit.cpp", binding

		return type_header, header, source, corba, idl
	    end

	    def generate
		toolkit = self

		types, hpp, cpp, corba, idl = to_code
		if toolkit.corba_enabled?
		    Generation.save_automatic("toolkit", "#{name}ToolkitCorba.hpp", corba)
		    Generation.save_automatic("toolkit", "#{name}Toolkit.idl", idl)
		end
		Generation.save_automatic("toolkit", "#{name}ToolkitTypes.hpp", types)
		Generation.save_automatic("toolkit", "#{name}Toolkit.hpp", hpp)
		Generation.save_automatic("toolkit", "#{name}Toolkit.cpp", cpp)

		pkg_config = Generation.render_template 'toolkit/toolkit.pc', binding
		Generation.save_automatic("toolkit", "#{toolkit.name}-toolkit.pc.in", pkg_config)
	    end
	end
    end
end
<|MERGE_RESOLUTION|>--- conflicted
+++ resolved
@@ -166,17 +166,11 @@
         def self.corba_name; raise NotImplementedError end
 
 	def self.convertion_code_helper(method, result, path, indent)
-<<<<<<< HEAD
-	    result << indent << "for (int i = 0; i < #{length}; ++i) {\n" 
-	    deference.send(method, result, path + "[i]", indent + "    ") << "\n"
-	    result << indent << "}"
-=======
             allocate_index do |index_var|
                 result << indent << "for (int #{index_var} = 0; #{index_var} < #{length}; ++#{index_var}) {\n" 
                 deference.send(method, result, path + "[#{index_var}]", indent + "    ") << "\n"
                 result << indent << "}"
             end
->>>>>>> 7b1a6685
 	end
 	def self.to_orocos_decomposition(result, path, indent = "    ")
 	    convertion_code_helper(:to_orocos_decomposition, result, path, indent)
