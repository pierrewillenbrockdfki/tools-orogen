--- conflicted
+++ resolved
@@ -1,8 +1,5 @@
 require './lib/orogen/version'
 
-<<<<<<< HEAD
-task :default
-=======
 task :setup do
     begin
         require 'typelib'
@@ -16,7 +13,6 @@
     end
 end
 task :default => :setup
->>>>>>> 8d52ab13
 
 begin
     require 'hoe'
