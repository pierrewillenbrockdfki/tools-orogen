--- conflicted
+++ resolved
@@ -158,13 +158,8 @@
          */
         virtual void unmarshal(void const* buffer, int buffer_size, Handle* sample);
 
-<<<<<<< HEAD
-        virtual boost::intrusive_ptr<RTT::base::ChannelElementBase> createStream(RTT::base::PortInterface* port, const RTT::ConnPolicy& policy, bool is_sender) const
-        { return NULL; }
-=======
         virtual RTT::base::ChannelElementBase::shared_ptr createStream(RTT::base::PortInterface* port, const RTT::ConnPolicy& policy, bool is_sender) const
         { return RTT::base::ChannelElementBase::shared_ptr(); }
->>>>>>> 2669ceae
     };
 
     /** Given a typelib value, returns the corresponding opaque value
